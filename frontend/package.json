{
  "name": "@will-counter/frontend",
  "version": "1.0.0",
  "main": "index.js",
  "scripts": {
    "start": "expo start",
    "dev": "expo start --dev-client",
    "android": "expo run:android",
    "ios": "expo run:ios",
    "web": "expo start --web",
    "build": "expo export",
    "build:android": "eas build --platform android",
    "build:ios": "eas build --platform ios",
    "preview": "expo start --tunnel",
    "test": "jest",
    "lint": "eslint . --ext .js,.jsx,.ts,.tsx"
  },
  "dependencies": {
    "@expo/vector-icons": "^14.0.0",
    "@react-native-async-storage/async-storage": "2.1.2",
    "@react-native/js-polyfills": "^0.79.3",
    "@react-navigation/bottom-tabs": "^7.3.14",
    "@react-navigation/native": "^7.1.10",
    "@react-navigation/stack": "^7.3.3",
    "@reduxjs/toolkit": "^2.0.0",
    "expo": "53.0.24",
    "expo-auth-session": "~6.2.1",
    "expo-av": "~15.1.7",
    "expo-build-properties": "~0.14.8",
    "expo-constants": "~17.1.6",
    "expo-crypto": "^14.1.5",
    "expo-haptics": "^14.1.4",
    "expo-linear-gradient": "^14.1.5",
    "expo-linking": "~7.1.7",
    "expo-secure-store": "^14.2.3",
    "expo-status-bar": "~2.2.3",
    "expo-updates": "~0.28.17",
    "expo-web-browser": "~14.2.0",
    "react": "19.0.0",
    "react-native": "0.79.6",
    "react-native-gesture-handler": "~2.24.0",
    "react-native-reanimated": "~3.17.4",
    "react-native-safe-area-context": "5.4.0",
    "react-native-screens": "~4.11.1",
    "react-native-svg": "15.11.2",
    "react-redux": "9.2.0",
    "redux": "^5.0.1"
  },
  "devDependencies": {
    "@babel/core": "^7.20.0",
    "@expo/config-plugins": "~10.1.1",
    "@react-native-community/cli": "latest",
    "@types/jest": "^30.0.0",
    "@types/react": "~19.0.10",
    "@types/react-navigation": "^3.0.8",
<<<<<<< HEAD
    "@types/react-test-renderer": "^19.1.0",
=======
    "babel-preset-expo": "~13.2.4",
>>>>>>> 11c71a07
    "eslint": "^8.19.0",
    "jest": "^29.2.1",
    "jest-expo": "~53.0.9",
    "metro": "^0.82.0",
    "metro-config": "^0.82.0",
    "metro-resolver": "^0.82.0",
    "prettier": "^3.0.0",
    "react-dom": "19.0.0",
    "react-native-svg-transformer": "^1.5.1",
    "react-test-renderer": "19.0.0",
    "typescript": "~5.8.3"
  },
  "private": true,
  "packageManager": "pnpm@10.16.0",
  "resolutions": {
    "react-native-gesture-handler": "~2.24.0",
    "@reduxjs/toolkit": "^2.0.0"
  },
  "expo": {
    "doctor": {
      "reactNativeDirectoryCheck": {
        "listUnknownPackages": false
      }
    }
  }
}<|MERGE_RESOLUTION|>--- conflicted
+++ resolved
@@ -53,11 +53,8 @@
     "@types/jest": "^30.0.0",
     "@types/react": "~19.0.10",
     "@types/react-navigation": "^3.0.8",
-<<<<<<< HEAD
     "@types/react-test-renderer": "^19.1.0",
-=======
     "babel-preset-expo": "~13.2.4",
->>>>>>> 11c71a07
     "eslint": "^8.19.0",
     "jest": "^29.2.1",
     "jest-expo": "~53.0.9",
